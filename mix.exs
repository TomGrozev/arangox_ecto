--- conflicted
+++ resolved
@@ -40,18 +40,11 @@
       {:arangox, "~> 0.5"},
       {:velocy, "~> 0.1"},
       {:jason, "~> 1.2"},
-<<<<<<< HEAD
       {:geo, "~> 3.0"},
-      {:ex_doc, "~> 0.22.6", only: :dev, runtime: false},
-      {:credo, "~> 1.5.0-rc.2", only: [:dev, :test], runtime: false},
-      {:doctor, "~> 0.15.0", only: [:dev, :test], runtime: false},
-      {:git_hooks, "~> 0.5.0", only: [:test, :dev], runtime: false}
-=======
       {:ex_doc, "~> 0.24", only: :dev, runtime: false},
       {:credo, "~> 1.5.0", only: [:dev, :test], runtime: false},
       {:doctor, "~> 0.18.0", only: [:dev, :test], runtime: false},
       {:git_hooks, "~> 0.6.0", only: [:test, :dev], runtime: false}
->>>>>>> 17efaf8f
     ]
   end
 
